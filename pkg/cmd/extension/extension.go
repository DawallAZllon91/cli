package extension

import (
	"path/filepath"
	"strings"
)

const manifestName = "manifest.yml"

type ExtensionKind int

const (
	GitKind ExtensionKind = iota
	BinaryKind
)

type Extension struct {
	path           string
	url            string
	isLocal        bool
<<<<<<< HEAD
	pin            string
=======
	isPinned       bool
>>>>>>> 619774d4
	currentVersion string
	latestVersion  string
	kind           ExtensionKind
}

func (e *Extension) Name() string {
	return strings.TrimPrefix(filepath.Base(e.path), "gh-")
}

func (e *Extension) Path() string {
	return e.path
}

func (e *Extension) URL() string {
	return e.url
}

func (e *Extension) IsLocal() bool {
	return e.isLocal
}

<<<<<<< HEAD
func (e *Extension) Pin() string {
	return e.pin
}

func (e *Extension) UpdateAvailable() bool {
	if e.pin != "" ||
=======
func (e *Extension) CurrentVersion() string {
	return e.currentVersion
}

func (e *Extension) IsPinned() bool {
	return e.isPinned
}

func (e *Extension) UpdateAvailable() bool {
	if e.isPinned ||
>>>>>>> 619774d4
		e.isLocal ||
		e.currentVersion == "" ||
		e.latestVersion == "" ||
		e.currentVersion == e.latestVersion {
		return false
	}
	return true
}

func (e *Extension) IsBinary() bool {
	return e.kind == BinaryKind
}<|MERGE_RESOLUTION|>--- conflicted
+++ resolved
@@ -18,11 +18,7 @@
 	path           string
 	url            string
 	isLocal        bool
-<<<<<<< HEAD
-	pin            string
-=======
 	isPinned       bool
->>>>>>> 619774d4
 	currentVersion string
 	latestVersion  string
 	kind           ExtensionKind
@@ -44,14 +40,6 @@
 	return e.isLocal
 }
 
-<<<<<<< HEAD
-func (e *Extension) Pin() string {
-	return e.pin
-}
-
-func (e *Extension) UpdateAvailable() bool {
-	if e.pin != "" ||
-=======
 func (e *Extension) CurrentVersion() string {
 	return e.currentVersion
 }
@@ -62,7 +50,6 @@
 
 func (e *Extension) UpdateAvailable() bool {
 	if e.isPinned ||
->>>>>>> 619774d4
 		e.isLocal ||
 		e.currentVersion == "" ||
 		e.latestVersion == "" ||
